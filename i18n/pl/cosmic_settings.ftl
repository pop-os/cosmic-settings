--- conflicted
+++ resolved
@@ -272,13 +272,8 @@
 
 panel-behavior-and-position = Funkcjonowanie i położenie
     .autohide = Automatycznie chowaj panel
-<<<<<<< HEAD
     .dock-autohide = Automatycznie chowaj dok
-    .position = Pozycja na ekranie
-=======
-    .dock-autohide = Automatycznie chowaj panel
     .position = Położenie na ekranie
->>>>>>> 6f05e9eb
     .display = Pokaż na wyświetlaczu
 
 panel-style = Styl
