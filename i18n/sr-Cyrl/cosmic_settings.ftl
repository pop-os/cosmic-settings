app = COSMIC подешавања

unknown = Непознато

number = { $number }

## Desktop

desktop = Радна површина

## Desktop: Appearance

appearance = Изглед
    .desc = Боје детаља и промена COSMIC палете.

accent-color = Боја детаља
app-background = Позадина апликација или прозора
auto = Аутоматски
close = Затвори
color-picker = Бирач боја
copied-to-clipboard = Копирано у привремену меморију
copy-to-clipboard = Копирај у привремену меморију
dark = Тамно
export = Извези
hex = Hex
import = Увези
light = Светло
mode-and-colors = Режим и боје
recent-colors = Недавне боје
reset-default = Врати на подразумевано
reset-to-default = Врати на подразумевано
rgb = RGB
window-hint-accent = Боја наговештаја активног прозора
window-hint-accent-toggle = Користи боју детаља из теме као наговештај активног прозора

auto-switch = Аутоматско мењање режима
    .desc = Светли режим се укључује при изласку, а тамни при заласку сунца

container-background = Позадина контејнера
    .desc-detail = Боја позадине контејнера се користи за бочну траку за навигацију, бочни мени, дијалошке оквире и друге сличне виџете. Подразумевано, аутоматски се изводи из позадине апликација или прозора.
    .reset = Врати на аутоматско
    .desc = Боја позадине контејнера се користи за бочну траку за навигацију, бочни мени, дијалошке оквире и друге сличне виџете.

control-tint = Нијанса контролних компоненти
    .desc = Користи се за позадину стандардних дугмади, уноса за претрагу, уноса текста и сличних компоненти.

frosted = Ефекат мат стакла на интерфејсу система
    .desc = Примењује замућење позадине на панел, док, аплете, покретач и библиотеку апликација.

text-tint = Нијанса текста интерфејса
    .desc = Боја која се користи за добијање боја текста интерфејса које имају довољан контраст на различитим површинама.

style = Стил
    .round = Округли
    .slightly-round = Благо округли
    .square = Четвртаст

# interface density left out for now
window-management = Управљање прозорима
    .active-hint = Величина наговештаја активног прозора
    .gaps = Празнине око сложених прозора

## Desktop: Display

-requires-restart = Захтева поновно покретање

color = Боја
    .depth = Дубина боје
    .profile = Профил боје
    .sidebar = Профили боје
    .temperature = Температура боје

display = Екрани
    .desc = Управљајте екранима, пребацивањем графике и ноћним светлом
    .arrangement = Распоред екрана
    .arrangement-desc = Превуците екране да бисте их преуредили.
    .enable = Омогући екран
    .external = { $size } { $output } спољашњи екран
    .laptop = { $size } екран лаптопа
    .options = Опције екрана
    .refresh-rate = Освежавање
    .resolution = Резолуција
    .scale = Размера

graphics-mode = Графички режим
    .mode = { $mode ->
        [compute] Рачунска
        *[hybrid] Хибридна
        [integrated] Интегрисана
        [nvidia] NVIDIA
    } графика
    .enable = Омогући { $mode ->
        [compute] рачунску
        *[hybrid] хибридну
        [integrated] интегрисану
        [nvidia] NVIDIA
    } графику
    .desc = { $mode ->
        [compute] Користи наменску графику само за рачунска оптерећења. Исључује спољне екране. { -requires-restart }.
        *[hybrid] Апликације користе интегрисану графику осим ако се изричито не захтева коришћење наменске графике. { -requires-restart }.
        [integrated] Искључује наменску графику ради дужег трајања батерије и мање буке вентилатора.
        [nvidia] Боље графичко искуство и највећа потрошња енергије. { -requires-restart }.
    }
    .restart = Поново покрени и пребаци на { $mode }?
    .restart-desc = Пребацивање на { $mode } ће затворити све отворене апликације

mirroring = Пресликавање
    .id = Пресликавање { $id }
    .dont = Не пресликавај
    .mirror = Пресликај { $display }
    .project = Пројектуј на { $display ->
        [all] све екране
        *[other] { $display }
    }
    .project-count = Пројектовање на још { $count} { $count ->
        [1] екран
        *[other] екрана
    }

night-light = Ноћно светло
    .auto = Аутоматско (од заласка до изласка сунца)
    .desc = Смањите плаво светло топлијим бојама.

orientation = Оријентација
    .landscape = Положено
    .landscape-flipped = Положено (преокренуто)
    .portrait = Усправно
    .portrait-flipped = Усправно (преокренуто)

scheduling = Распоред
    .manual = Ручни распоред

## Desktop: Notifications

notifications = Обавештења
    .desc = Не узнемиравај, обавештења на закључаном екрану и подешавања апликација.

## Desktop: Options

desktop-panel-options = Радна површина и панел
    .desc = Улога Super тастера, лепљиви углови, контрола прозора.

desktop-panels-and-applets = Панели радне површине и аплети

dock = Док
    .desc = Трака са закаченим апликацијама.

hot-corner = Лепљиви углови
    .top-left-corner = Укључити горњи леви лепљиви угао за радне просторе

super-key-action = Улога Super тастера
    .launcher = Покретач апликација
    .workspaces = Радни простори
    .applications = Апликације

top-panel = Горњи панел
    .workspaces = Дугме за приказивање радних простора
    .applications = Дугме за приказивање апликација

window-controls = Контрола прозора
    .minimize = Прикажи дугме за минимизовање
    .maximize = Прикажи дугме за максимизовање

## Desktop: Panel

panel = Горњи панел
    .desc = Горња трака са контролама радне површине и менијима.

add = Додај
add-applet = Додај аплет
all = Све
applets = Аплети
center-segment = Централни сегмент
drop-here = Спустите аплете овде
end-segment = Крајњи сегмент
large = Велико
no-applets-found = Нису пронађени аплети...
panel-bottom = Дно
panel-left = Лево
panel-right = Десно
panel-top = Врх
search-applets = Претражи аплете...
small = Мало
start-segment = Почетни сегмент

panel-appearance = Изглед
    .match = Као систем
    .light = Светли
    .dark = Тамни

panel-behavior-and-position = Понашање и позиција
    .autohide = Аутоматско сакривање панела
    .dock-autohide = Аутоматско сакривање док-а
    .position = Позиција на екрану
    .display = Прикажи на екрану

panel-style = Стил
    .anchor-gap = Размак између панела и ивица екрана
    .dock-anchor-gap = Размак између док-а и ивица екрана
    .extend = Прошири панел до ивица екрана
    .dock-extend = Прошири док до ивица екрана
    .appearance = Изглед
    .size = Величина
    .background-opacity = Прозирност позадине

panel-applets = Конфигурација
    .dock-desc = Подеси аплете на док-у.
    .desc = Подеси аплете на панелу.

panel-missing = Недостаје конфигурација панела
    .desc = Конфигурациона датотека панела недостаје због коришћења прилагођене конфигурације или је оштећена.
    .fix = Врати на подразумевано

## Desktop: Wallpaper

wallpaper = Позадина
    .change = Промени слику сваких
    .desc = Позадине радне површине, боје, и слајд-шоу.
    .fit = Скалирање позадине
    .folder-dialog = Изаберите фасциклу за позадине
    .image-dialog = Изаберите слику позадине
    .plural = Позадине
    .same = Иста позадина на свим екранима
    .slide = Слајд-шоу

add-color = Додај боју
add-image = Додај слику
all-displays = Сви екрани
colors = Боје
dialog-add = _Додај
fill = Попуни
fit-to-screen = Уклопи у екран
open-new-folder = Отвори нову фасциклу
recent-folders = Недавне фасцикле

x-minutes = { $number } мин.
x-hours = { $number ->
    [1] 60 минута
    *[other] { $number } сат.
}

## Desktop: Workspaces

workspaces = Радни простори
    .desc = Постави број радних простора, понашање, и позицију.

workspaces-behavior = Понашање радних простора
    .dynamic = Динамични радни простори
    .dynamic-desc = Аутоматски уклања празне радне просторе.
    .fixed = Фиксни број радних простора
    .fixed-desc = Додајте или уклоните радне просторе у прегледу.

workspaces-multi-behavior = Понашање са више монитора
    .span = Радни простори су заједнички за све екране
    .separate = Екрани имају одвојене радне просторе

workspaces-overview-thumbnails = Приказ радних простора у прегледу
    .show-number = Прикажи број радног простора
    .show-name = Прикажи име радног простора

workspaces-orientation = Оријентација радних простора
    .vertical = Вертикални
    .horizontal = Хоризонтални

## Networking: Wired

wired = Жичана
    .desc = Жичана конекција, профили конекције

## Networking: Online Accounts

online-accounts = Онлајн налози
    .desc = Додај налоге, IMAP и SMTP, пријављивање за предузећа

## Time & Language

time = Време и језик
    .desc = N/A

time-date = Датум и време
    .desc = Временска зона, аутоматско подешавање сата, формат сата.
    .auto = Подеси аутоматски

time-zone = Временска зона
    .auto = Аутоматска временска зона
    .auto-info = Захтева приступ локацији и интернету

time-format = Формат датума и времена
    .twenty-four = 24-часа
    .first = Први дан недеље

time-region = Регион и језик
    .desc = Формат датума, времена и бројева добијен на основу Вашег региона

## Sound

sound = Звук
    .desc = N/A

sound-output = Излаз
    .volume = Јачина излазног звука
    .device = Излазни уређај
    .level = Поравнање излазног звука
    .config = Конфигурација
    .balance = Баланс

sound-input = Улаз
    .volume = Јачина улазног звука
    .device = Улазни уређај
    .level = Поравнање улазног звука

sound-alerts = Упозорења
    .volume = Јачина звука упозорења
    .sound = Звук упозорења

sound-applications = Апликације
    .desc = Јачина звука апликација и подешавања

## System

system = Систем и налози

## System: About

about = О систему
    .desc = Име уређаја, информације о хардверу, подразумевана подешавања оперативног система.

about-device = Име уређаја
    .desc = Ово име је видљиво другим мрежним или Bluetooth уређајима.

about-hardware = Хардвер
    .model = Модел хардвера
    .memory = Меморија
    .processor = Процесор
    .graphics = Графика
    .disk-capacity = Капацитет диска

about-os = Оперативни систем
    .os = Оперативни систем
    .os-architecture = Архитектура оперативног система
    .desktop-environment = Окружење радне површине
    .windowing-system = Систем прозора

about-related = Додатна подешавања
    .support = Подршка

## System: Firmware

firmware = Фирмвер
    .desc = Детаљи фирмвера.

## System: Users

users = Корисници
    .desc = Аутентификација и пријављивање, закључан екран.

## Input

<<<<<<< HEAD
input-devices = Унос
    .desc = Унос
=======
acceleration-desc = Аутоматски подешава осетљивост праћења на основу брзине.

primary-button = Примарно дугме
    .left = Лево
    .right = Десно

scrolling = Померање
    .speed = Брзина померања
    .natural = Природно померање
    .natural-desc = Окретање точка помера садржај уместо приказа.
>>>>>>> 1bf1b39b

## Input: Keyboard

keyboard = Тастатура
    .desc = Унос са тастатуре

keyboard-sources = Језик уноса
    .desc = Језик уноса се може мењати помоћу комбинације тастера Super+Space. Ово понашање се може променити у подешавањима пречица на тастатури.
    .move-up = Помери горе
    .move-down = Помери доле
    .settings = Подешавања
    .view-layout = Погледај распоред тастатуре
    .remove = Уклони

keyboard-special-char = Уношење специјалних знакова
    .alternate = Тастер за алтернативне знакове
    .compose = Compose тастер

## Input: Keyboard: Shortcuts

keyboard-shortcuts = Пречице на тастатури
    .desc = Прегледајте и прилагодите пречице

## Input: Mouse
mouse = Миш
    .desc = Брзина миша, убрзање, природно померање.
    .speed = Брзина миша
    .acceleration = Омогући убрзање миша

## Input: Touchpad

touchpad = Додирна табла
    .desc = Брзина додирне табле, опције клика, покрети.
    .speed = Брзина додирне табле
    .acceleration = Омогући убрзање додирне табле<|MERGE_RESOLUTION|>--- conflicted
+++ resolved
@@ -356,11 +356,10 @@
 
 ## Input
 
-<<<<<<< HEAD
+acceleration-desc = Аутоматски подешава осетљивост праћења на основу брзине.
+
 input-devices = Унос
     .desc = Унос
-=======
-acceleration-desc = Аутоматски подешава осетљивост праћења на основу брзине.
 
 primary-button = Примарно дугме
     .left = Лево
@@ -370,7 +369,6 @@
     .speed = Брзина померања
     .natural = Природно померање
     .natural-desc = Окретање точка помера садржај уместо приказа.
->>>>>>> 1bf1b39b
 
 ## Input: Keyboard
 
