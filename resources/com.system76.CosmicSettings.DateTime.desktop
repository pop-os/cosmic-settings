[Desktop Entry]
Name=Date & Time
Name[pl]=Data i godzina
<<<<<<< HEAD
Name[hu]=Dátum és Idő
Name[pt_BR]=Data e Hora
=======
Name[hu]=Dátum és idő
>>>>>>> 14090c38
Comment=Time zone, automatic clock settings, and time formatting.
Comment[pl]=Strefy czasowe, automatyczna konfiguracja zegara i format wyświetlania czasu.
Comment[hu]=Időzóna, automatikus órabeállítások és időformátum.
Comment[pt_BR]=Fuso horário, hora automática e formatação.
Type=Settings
Exec=cosmic-settings date-time
Terminal=false
Categories=COSMIC
Keywords=COSMIC
NoDisplay=true
OnlyShowIn=COSMIC
Icon=preferences-date-and-time
StartupNotify=true<|MERGE_RESOLUTION|>--- conflicted
+++ resolved
@@ -1,12 +1,8 @@
 [Desktop Entry]
 Name=Date & Time
+Name[hu]=Dátum és idő
 Name[pl]=Data i godzina
-<<<<<<< HEAD
-Name[hu]=Dátum és Idő
 Name[pt_BR]=Data e Hora
-=======
-Name[hu]=Dátum és idő
->>>>>>> 14090c38
 Comment=Time zone, automatic clock settings, and time formatting.
 Comment[pl]=Strefy czasowe, automatyczna konfiguracja zegara i format wyświetlania czasu.
 Comment[hu]=Időzóna, automatikus órabeállítások és időformátum.
