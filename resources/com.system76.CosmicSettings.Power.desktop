[Desktop Entry]
Name=Power & Battery
Name[pl]=Zasilanie i bateria
<<<<<<< HEAD
Name[hu]=Energia és Akkumulátor
Name[pt_BR]=Energia e Bateria
=======
Name[hu]=Energia és akkumulátor
>>>>>>> 14090c38
Comment=Power modes and power saving options.
Comment[pl]=Tryby zasilania i opcje oszczędzania energii.
Comment[hu]=Energiagazdálkodási módok és energiagazdálkodási beállítások.
Comment[pt_BR]=Modos de energia e opções de economia de energia.
Type=Settings
Exec=cosmic-settings power
Terminal=false
Categories=COSMIC
Keywords=COSMIC
NoDisplay=true
OnlyShowIn=COSMIC
Icon=preferences-power-and-battery
StartupNotify=true<|MERGE_RESOLUTION|>--- conflicted
+++ resolved
@@ -1,12 +1,8 @@
 [Desktop Entry]
 Name=Power & Battery
+Name[hu]=Energia és akkumulátor
 Name[pl]=Zasilanie i bateria
-<<<<<<< HEAD
-Name[hu]=Energia és Akkumulátor
 Name[pt_BR]=Energia e Bateria
-=======
-Name[hu]=Energia és akkumulátor
->>>>>>> 14090c38
 Comment=Power modes and power saving options.
 Comment[pl]=Tryby zasilania i opcje oszczędzania energii.
 Comment[hu]=Energiagazdálkodási módok és energiagazdálkodási beállítások.
