// Copyright 2023 System76 <info@system76.com>
// SPDX-License-Identifier: GPL-3.0-only

pub mod font_config;
pub mod icon_themes;

use std::borrow::Cow;
use std::sync::Arc;

//TODO: use embedded cosmic-files for portability
#[cfg(feature = "ashpd")]
use ashpd::desktop::file_chooser::{FileFilter, SelectedFiles};
use cosmic::config::CosmicTk;
use cosmic::cosmic_config::{Config, ConfigSet, CosmicConfigEntry};
use cosmic::cosmic_theme::palette::{FromColor, Hsv, Srgb, Srgba};
use cosmic::cosmic_theme::{
    CornerRadii, Density, Spacing, Theme, ThemeBuilder, ThemeMode, DARK_THEME_BUILDER_ID,
    LIGHT_THEME_BUILDER_ID,
};
use cosmic::iced_core::{Alignment, Color, Length};
use cosmic::iced_widget::scrollable::{Direction, Scrollbar};
use cosmic::widget::icon::{from_name, icon};
use cosmic::widget::{
    button, color_picker::ColorPickerUpdate, container, flex_row, horizontal_space, radio, row,
    scrollable, settings, spin_button, text, ColorPickerModel,
};
use cosmic::{widget, Apply, Element, Task};
#[cfg(feature = "wayland")]
use cosmic_panel_config::CosmicPanelConfig;
use cosmic_settings_page::Section;
use cosmic_settings_page::{self as page, section};
use cosmic_settings_wallpaper as wallpaper;
use icon_themes::{IconHandles, IconThemes};
use ron::ser::PrettyConfig;
use serde::Serialize;
use slab::Slab;
use slotmap::{Key, SlotMap};

use crate::app;
use crate::widget::color_picker_context_view;

use super::wallpaper::widgets::color_image;

crate::cache_dynamic_lazy! {
    static HEX: String = fl!("hex");
    static RGB: String = fl!("rgb");
    static RESET_TO_DEFAULT: String = fl!("reset-to-default");
    static ICON_THEME: String = fl!("icon-theme");
}

#[derive(Clone, Copy, Debug)]
enum ContextView {
    AccentWindowHint,
    ApplicationBackground,
    ContainerBackground,
    ControlComponent,
    CustomAccent,
    IconsAndToolkit,
    InterfaceText,
    MonospaceFont,
    SystemFont,
}

pub struct Page {
    entity: page::Entity,
    on_enter_handle: Option<cosmic::iced::task::Handle>,
    can_reset: bool,
    no_custom_window_hint: bool,
    context_view: Option<ContextView>,
    custom_accent: ColorPickerModel,
    accent_window_hint: ColorPickerModel,
    application_background: ColorPickerModel,
    container_background: ColorPickerModel,
    interface_text: ColorPickerModel,
    control_component: ColorPickerModel,
    roundness: Roundness,

    font_config: font_config::Model,
    font_filter: Vec<Arc<str>>,
    font_search: String,

    icon_theme_active: Option<usize>,
    icon_themes: IconThemes,
    icon_handles: IconHandles,

    theme: Theme,
    theme_mode: ThemeMode,
    theme_mode_config: Option<Config>,
    theme_builder: ThemeBuilder,
    theme_builder_config: Option<Config>,

    auto_switch_descs: [Cow<'static, str>; 4],

    tk_config: Option<Config>,

    day_time: bool,
}

impl Default for Page {
    fn default() -> Self {
        let theme_mode_config = ThemeMode::config().ok();
        let theme_mode = theme_mode_config
            .as_ref()
            .map(|c| match ThemeMode::get_entry(c) {
                Ok(t) => t,
                Err((errors, t)) => {
                    for e in errors {
                        tracing::error!("{e}");
                    }
                    t
                }
            })
            .unwrap_or_default();

        (theme_mode_config, theme_mode).into()
    }
}

impl
    From<(
        Option<Config>,
        ThemeMode,
        Option<Config>,
        ThemeBuilder,
        Option<Config>,
    )> for Page
{
    fn from(
        (theme_mode_config, theme_mode, theme_builder_config, theme_builder, tk_config): (
            Option<Config>,
            ThemeMode,
            Option<Config>,
            ThemeBuilder,
            Option<Config>,
        ),
    ) -> Self {
        let theme = if theme_mode.is_dark {
            Theme::dark_default()
        } else {
            Theme::light_default()
        };

        let custom_accent = theme_builder.accent.filter(|c| {
            let c = Srgba::new(c.red, c.green, c.blue, 1.0);
            c != theme.palette.accent_blue
                && c != theme.palette.accent_green
                && c != theme.palette.accent_indigo
                && c != theme.palette.accent_orange
                && c != theme.palette.accent_pink
                && c != theme.palette.accent_purple
                && c != theme.palette.accent_red
                && c != theme.palette.accent_warm_grey
                && c != theme.palette.accent_yellow
        });

        Self {
            entity: page::Entity::null(),
            on_enter_handle: None,
            can_reset: if theme_mode.is_dark {
                theme_builder == ThemeBuilder::dark()
            } else {
                theme_builder == ThemeBuilder::light()
            },
            context_view: None,
            roundness: theme_builder.corner_radii.into(),
            custom_accent: ColorPickerModel::new(
                &*HEX,
                &*RGB,
                None,
                custom_accent.map(Color::from),
            ),
            application_background: ColorPickerModel::new(
                &*HEX,
                &*RGB,
                Some(theme.background.base.into()),
                theme_builder.bg_color.map(Color::from),
            ),
            container_background: ColorPickerModel::new(
                &*HEX,
                &*RGB,
                None,
                theme_builder.primary_container_bg.map(Color::from),
            ),
            interface_text: ColorPickerModel::new(
                &*HEX,
                &*RGB,
                Some(theme.background.on.into()),
                theme_builder.text_tint.map(Color::from),
            ),
            control_component: ColorPickerModel::new(
                &*HEX,
                &*RGB,
                Some(theme.palette.neutral_5.into()),
                theme_builder.neutral_tint.map(Color::from),
            ),
            accent_window_hint: ColorPickerModel::new(
                &*HEX,
                &*RGB,
                None,
                theme_builder.window_hint.map(Color::from),
            ),
            no_custom_window_hint: theme_builder.window_hint.is_none(),
            font_config: font_config::Model::new(),
            font_filter: Vec::new(),
            font_search: String::new(),
            icon_theme_active: None,
            icon_themes: Vec::new(),
            icon_handles: Vec::new(),
            theme,
            theme_mode_config,
            theme_builder_config,
            theme_mode,
            theme_builder,
            tk_config,
            day_time: true,
            auto_switch_descs: [
                fl!("auto-switch", "sunrise").into(),
                fl!("auto-switch", "sunset").into(),
                fl!("auto-switch", "next-sunrise").into(),
                fl!("auto-switch", "next-sunset").into(),
            ],
        }
    }
}

impl From<(Option<Config>, ThemeMode)> for Page {
    fn from((theme_mode_config, theme_mode): (Option<Config>, ThemeMode)) -> Self {
        let theme_builder_config = if theme_mode.is_dark {
            ThemeBuilder::dark_config()
        } else {
            ThemeBuilder::light_config()
        }
        .ok();
        let theme_builder = theme_builder_config.as_ref().map_or_else(
            || {
                if theme_mode.is_dark {
                    ThemeBuilder::dark()
                } else {
                    ThemeBuilder::light()
                }
            },
            |c| match ThemeBuilder::get_entry(c) {
                Ok(t) => t,
                Err((errors, t)) => {
                    for e in errors {
                        tracing::error!("{e}");
                    }
                    t
                }
            },
        );

        let tk_config = CosmicTk::config().ok();

        Self::from((
            theme_mode_config,
            theme_mode,
            theme_builder_config,
            theme_builder,
            tk_config,
        ))
    }
}

#[derive(Debug, Clone)]
pub enum Message {
    AccentWindowHint(ColorPickerUpdate),
    ApplicationBackground(ColorPickerUpdate),
    ApplyThemeGlobal(bool),
    Autoswitch(bool),
    ContainerBackground(ColorPickerUpdate),
    ControlComponent(ColorPickerUpdate),
    CustomAccent(ColorPickerUpdate),
    DarkMode(bool),
    Density(Density),
    DisplayMonoFont,
    DisplaySystemFont,
    Entered((IconThemes, IconHandles)),
    IconsAndToolkit,
    #[cfg(feature = "ashpd")]
    ExportError,
    #[cfg(feature = "ashpd")]
    ExportFile(Arc<SelectedFiles>),
    #[cfg(feature = "ashpd")]
    ExportSuccess,
    FontConfig(font_config::Message),
    FontSearch(String),
    FontSelect(bool, Arc<str>),
<<<<<<< HEAD
    GapSize(u32),
=======
    GapSize(spin_button::Message),
>>>>>>> ee5bcabf
    IconTheme(usize),
    #[cfg(feature = "ashpd")]
    ImportError,
    #[cfg(feature = "ashpd")]
    ImportFile(Arc<SelectedFiles>),
    #[cfg(feature = "ashpd")]
    ImportSuccess(Box<ThemeBuilder>),
    InterfaceText(ColorPickerUpdate),
    Left,
    NewTheme(Box<Theme>),
    PaletteAccent(cosmic::iced::Color),
    Reset,
    Roundness(Roundness),
    #[cfg(feature = "ashpd")]
    StartExport,
    #[cfg(feature = "ashpd")]
    StartImport,
    UseDefaultWindowHint(bool),
<<<<<<< HEAD
    WindowHintSize(u32),
=======
    WindowHintSize(spin_button::Message),
>>>>>>> ee5bcabf
    Daytime(bool),
}

impl From<Message> for crate::app::Message {
    fn from(message: Message) -> Self {
        crate::pages::Message::Appearance(message).into()
    }
}

impl From<Message> for crate::pages::Message {
    fn from(message: Message) -> Self {
        crate::pages::Message::Appearance(message)
    }
}

#[derive(Debug, Clone, Copy)]
pub enum Roundness {
    Round,
    SlightlyRound,
    Square,
}

impl From<Roundness> for CornerRadii {
    fn from(value: Roundness) -> Self {
        match value {
            Roundness::Round => CornerRadii {
                radius_0: [0.0; 4],
                radius_xs: [4.0; 4],
                radius_s: [8.0; 4],
                radius_m: [16.0; 4],
                radius_l: [32.0; 4],
                radius_xl: [160.0; 4],
            },
            Roundness::SlightlyRound => CornerRadii {
                radius_0: [0.0; 4],
                radius_xs: [2.0; 4],
                radius_s: [8.0; 4],
                radius_m: [8.0; 4],
                radius_l: [8.0; 4],
                radius_xl: [8.0; 4],
            },
            Roundness::Square => CornerRadii {
                radius_0: [0.0; 4],
                radius_xs: [2.0; 4],
                radius_s: [2.0; 4],
                radius_m: [2.0; 4],
                radius_l: [2.0; 4],
                radius_xl: [2.0; 4],
            },
        }
    }
}

impl From<CornerRadii> for Roundness {
    fn from(value: CornerRadii) -> Self {
        if (value.radius_m[0] - 16.0).abs() < 0.01 {
            Self::Round
        } else if (value.radius_m[0] - 8.0).abs() < 0.01 {
            Self::SlightlyRound
        } else {
            Self::Square
        }
    }
}

impl Page {
    fn icons_and_toolkit(&self) -> Element<'_, crate::pages::Message> {
        let active = self.icon_theme_active;
        let theme = cosmic::theme::active();
        let theme = theme.cosmic();
        cosmic::iced::widget::column![
            // Export theme choice
            settings::section().add(
                settings::item::builder(fl!("enable-export"))
                    .description(fl!("enable-export", "desc"))
                    .toggler(
                        cosmic::config::apply_theme_global(),
                        Message::ApplyThemeGlobal
                    )
            ),
            // Icon theme previews
            cosmic::widget::column::with_children(vec![
                text::heading(&*ICON_THEME).into(),
                flex_row(
                    self.icon_themes
                        .iter()
                        .zip(self.icon_handles.iter())
                        .enumerate()
                        .map(|(i, (theme, handles))| {
                            let selected = active.map(|j| i == j).unwrap_or_default();
                            icon_themes::button(&theme.name, handles, i, selected)
                        })
                        .collect(),
                )
                .row_spacing(theme.space_xs())
                .column_spacing(theme.space_xs())
                .into()
            ])
            .spacing(theme.space_xxs())
        ]
        .spacing(theme.space_m())
        .width(Length::Fill)
        .apply(Element::from)
        .map(crate::pages::Message::Appearance)
    }

    #[allow(clippy::too_many_lines)]
    pub fn update(&mut self, message: Message) -> Task<app::Message> {
        let mut tasks = Vec::new();

        let mut needs_build = false;
        let mut needs_sync = false;

        match message {
            Message::DisplayMonoFont => {
                self.context_view = Some(ContextView::MonospaceFont);
                self.font_search.clear();

                return cosmic::command::message(crate::app::Message::OpenContextDrawer(
                    self.entity,
                    fl!("monospace-font").into(),
                ));
            }

            Message::DisplaySystemFont => {
                self.context_view = Some(ContextView::SystemFont);
                self.font_search.clear();

                return cosmic::command::message(crate::app::Message::OpenContextDrawer(
                    self.entity,
                    fl!("interface-font").into(),
                ));
            }

            Message::FontConfig(message) => {
                return self.font_config.update(message);
            }

            Message::FontSearch(input) => {
                self.font_search = input.to_lowercase();
                self.font_filter.clear();

                match self.context_view {
                    Some(ContextView::SystemFont) => {
                        self.font_config
                            .interface_font_families
                            .iter()
                            .filter(|f| f.to_lowercase().contains(&self.font_search))
                            .for_each(|f| self.font_filter.push(f.clone()));
                    }

                    Some(ContextView::MonospaceFont) => {
                        self.font_config
                            .monospace_font_families
                            .iter()
                            .filter(|f| f.to_lowercase().contains(&self.font_search))
                            .for_each(|f| self.font_filter.push(f.clone()));
                    }

                    _ => (),
                }
            }

            Message::FontSelect(is_system, family) => {
                if is_system {
                    if let Some(id) = self
                        .font_config
                        .interface_font_families
                        .iter()
                        .position(|f| f == &family)
                    {
                        return self
                            .font_config
                            .update(font_config::Message::InterfaceFontFamily(id));
                    }
                } else if let Some(id) = self
                    .font_config
                    .monospace_font_families
                    .iter()
                    .position(|f| f == &family)
                {
                    return self
                        .font_config
                        .update(font_config::Message::MonospaceFontFamily(id));
                }
            }

            Message::NewTheme(theme) => {
                self.theme = *theme;
            }
            Message::DarkMode(enabled) => {
                if let Some(config) = self.theme_mode_config.as_ref() {
                    if let Err(err) = self.theme_mode.set_is_dark(config, enabled) {
                        tracing::error!(?err, "Error setting dark mode");
                    }

                    self.reload_theme_mode();
                }
            }

            Message::Autoswitch(enabled) => {
                self.theme_mode.auto_switch = enabled;
                if let Some(config) = self.theme_mode_config.as_ref() {
                    _ = config.set::<bool>("auto_switch", enabled);
                }
            }

            Message::AccentWindowHint(u) => {
                needs_sync = true;

                let (task, needs_update) = self.update_color_picker(
                    &u,
                    ContextView::AccentWindowHint,
                    fl!("window-hint-accent").into(),
                );

                tasks.push(task);
                tasks.push(self.accent_window_hint.update::<app::Message>(u));

                if needs_update {
                    let Some(config) = self.theme_builder_config.as_ref() else {
                        return cosmic::Task::batch(tasks);
                    };

                    let color = self.accent_window_hint.get_applied_color().map(Srgb::from);

                    needs_build = self
                        .theme_builder
                        .set_window_hint(config, color)
                        .unwrap_or_default();
                }
            }

            Message::IconTheme(id) => {
                if let Some(theme) = self.icon_themes.get(id).cloned() {
                    self.icon_theme_active = Some(id);

                    if let Some(ref config) = self.tk_config {
                        _ = config.set::<String>("icon_theme", theme.id);
                    }

                    tokio::spawn(icon_themes::set_gnome_icon_theme(theme.name));
                }
            }

            Message::WindowHintSize(msg) => {
                needs_sync = true;

                let Some(config) = self.theme_builder_config.as_ref() else {
                    return Task::none();
                };

                let active_hint = match msg {
                    spin_button::Message::Increment => {
                        self.theme_builder.active_hint.saturating_add(1)
                    }
                    spin_button::Message::Decrement => {
                        self.theme_builder.active_hint.saturating_sub(1)
                    }
                };

                if self
                    .theme_builder
                    .set_active_hint(config, active_hint)
                    .unwrap_or_default()
                {
                    self.theme_config_write("active_hint", active_hint);
                }
            }

<<<<<<< HEAD
            Message::GapSize(gap) => {
=======
            Message::GapSize(msg) => {
>>>>>>> ee5bcabf
                needs_sync = true;

                let Some(config) = self.theme_builder_config.as_ref() else {
                    return Task::none();
                };

                let mut gaps = self.theme_builder.gaps;

<<<<<<< HEAD
                gaps.1 = gap;
=======
                gaps.1 = match msg {
                    spin_button::Message::Increment => self.theme_builder.gaps.1.saturating_add(1),
                    spin_button::Message::Decrement => self.theme_builder.gaps.1.saturating_sub(1),
                };
>>>>>>> ee5bcabf

                if self
                    .theme_builder
                    .set_gaps(config, gaps)
                    .unwrap_or_default()
                {
                    self.theme_config_write("gaps", gaps);
                }
            }

            Message::ApplicationBackground(u) => {
                let (task, needs_update) = self.update_color_picker(
                    &u,
                    ContextView::ApplicationBackground,
                    fl!("app-background").into(),
                );

                tasks.push(task);
                tasks.push(self.application_background.update::<app::Message>(u));

                if needs_update {
                    let Some(config) = self.theme_builder_config.as_ref() else {
                        return cosmic::Task::batch(tasks);
                    };

                    needs_build = self
                        .theme_builder
                        .set_bg_color(
                            config,
                            self.application_background
                                .get_applied_color()
                                .map(Srgba::from),
                        )
                        .unwrap_or_default();
                }
            }

            Message::ContainerBackground(u) => {
                let (task, needs_update) = self.update_color_picker(
                    &u,
                    ContextView::ContainerBackground,
                    fl!("container-background").into(),
                );

                tasks.push(task);
                tasks.push(self.container_background.update::<app::Message>(u));

                if needs_update {
                    let Some(config) = self.theme_builder_config.as_ref() else {
                        return cosmic::Task::batch(tasks);
                    };

                    needs_build = self
                        .theme_builder
                        .set_primary_container_bg(
                            config,
                            self.container_background
                                .get_applied_color()
                                .map(Srgba::from),
                        )
                        .unwrap_or_default();
                }
            }

            Message::CustomAccent(u) => {
                let (task, needs_update) = self.update_color_picker(
                    &u,
                    ContextView::CustomAccent,
                    fl!("accent-color").into(),
                );

                tasks.push(task);
                tasks.push(self.custom_accent.update::<app::Message>(u));

                if needs_update {
                    let Some(config) = self.theme_builder_config.as_ref() else {
                        return cosmic::Task::batch(tasks);
                    };

                    needs_build = self
                        .theme_builder
                        .set_accent(
                            config,
                            self.custom_accent.get_applied_color().map(Srgb::from),
                        )
                        .unwrap_or_default();
                }
            }

            Message::InterfaceText(u) => {
                let (task, needs_update) = self.update_color_picker(
                    &u,
                    ContextView::InterfaceText,
                    fl!("text-tint").into(),
                );

                tasks.push(task);
                tasks.push(self.interface_text.update::<app::Message>(u));

                if needs_update {
                    let Some(config) = self.theme_builder_config.as_ref() else {
                        return cosmic::Task::batch(tasks);
                    };

                    needs_build = self
                        .theme_builder
                        .set_text_tint(
                            config,
                            self.interface_text.get_applied_color().map(Srgb::from),
                        )
                        .unwrap_or_default();
                }
            }

            Message::ControlComponent(u) => {
                let (task, needs_update) = self.update_color_picker(
                    &u,
                    ContextView::ControlComponent,
                    fl!("control-tint").into(),
                );

                tasks.push(task);
                tasks.push(self.control_component.update::<app::Message>(u));

                if needs_update {
                    let Some(config) = self.theme_builder_config.as_ref() else {
                        return cosmic::Task::batch(tasks);
                    };

                    needs_build = self
                        .theme_builder
                        .set_neutral_tint(
                            config,
                            self.control_component.get_applied_color().map(Srgb::from),
                        )
                        .unwrap_or_default();
                }
            }

            Message::Roundness(r) => {
                needs_sync = true;
                self.roundness = r;

                let Some(config) = self.theme_builder_config.as_ref() else {
                    return Task::none();
                };

                let radii = self.roundness.into();

                if self
                    .theme_builder
                    .set_corner_radii(config, radii)
                    .unwrap_or_default()
                {
                    self.theme_config_write("corner_radii", radii);
                }

                #[cfg(feature = "wayland")]
                tokio::task::spawn(async move {
                    Self::update_panel_radii(r);
                });
            }

            Message::Density(density) => {
                needs_sync = true;

                if let Some(config) = self.tk_config.as_mut() {
                    _ = config.set("interface_density", density);
                    _ = config.set("header_size", density);
                }

                let Some(config) = self.theme_builder_config.as_ref() else {
                    return Task::none();
                };

                let spacing = density.into();

                if self
                    .theme_builder
                    .set_spacing(config, spacing)
                    .unwrap_or_default()
                {
                    self.theme_config_write("spacing", spacing);
                }

                #[cfg(feature = "wayland")]
                tokio::task::spawn(async move {
                    Self::update_panel_spacing(density);
                });
            }

            Message::Entered((icon_themes, icon_handles)) => {
                let active_icon_theme = cosmic::config::icon_theme();

                // Set the icon themes, and define the active icon theme.
                self.icon_themes = icon_themes;
                self.icon_theme_active = self
                    .icon_themes
                    .iter()
                    .position(|theme| theme.id == active_icon_theme);
                self.icon_handles = icon_handles;
            }

            Message::Left => {
                tasks.push(cosmic::command::message(app::Message::SetTheme(
                    cosmic::theme::system_preference(),
                )));
            }

            Message::PaletteAccent(c) => {
                let Some(config) = self.theme_builder_config.as_ref() else {
                    return Task::none();
                };

                needs_build = self
                    .theme_builder
                    .set_accent(config, Some(c.into()))
                    .unwrap_or_default();
            }

            Message::Reset => {
                self.theme_builder = if self.theme_mode.is_dark {
                    cosmic::cosmic_config::Config::system(
                        DARK_THEME_BUILDER_ID,
                        ThemeBuilder::VERSION,
                    )
                    .map_or_else(
                        |_| ThemeBuilder::dark(),
                        |config| match ThemeBuilder::get_entry(&config) {
                            Ok(t) => t,
                            Err((errs, t)) => {
                                for err in errs {
                                    tracing::warn!(?err, "Error getting system theme builder");
                                }
                                t
                            }
                        },
                    )
                } else {
                    cosmic::cosmic_config::Config::system(
                        LIGHT_THEME_BUILDER_ID,
                        ThemeBuilder::VERSION,
                    )
                    .map_or_else(
                        |_| ThemeBuilder::light(),
                        |config| match ThemeBuilder::get_entry(&config) {
                            Ok(t) => t,
                            Err((errs, t)) => {
                                for err in errs {
                                    tracing::warn!(?err, "Error getting system theme builder");
                                }
                                t
                            }
                        },
                    )
                };
                if let Some(config) = self.theme_builder_config.as_ref() {
                    _ = self.theme_builder.write_entry(config);
                };
                if let Some(config) = self.tk_config.as_mut() {
                    _ = config.set("interface_density", Density::Standard);
                    _ = config.set("header_size", Density::Standard);
                }

                let config = if self.theme_mode.is_dark {
                    Theme::dark_config()
                } else {
                    Theme::light_config()
                };
                let new_theme = self.theme_builder.clone().build();
                if let Ok(config) = config {
                    _ = new_theme.write_entry(&config);
                } else {
                    tracing::error!("Failed to get the theme config.");
                }

                let r = self.roundness;
                #[cfg(feature = "wayland")]
                tokio::task::spawn(async move {
                    Self::update_panel_radii(r);
                    Self::update_panel_spacing(Density::Standard);
                });

                self.reload_theme_mode();
            }

            #[cfg(feature = "ashpd")]
            Message::StartImport => {
                tasks.push(cosmic::command::future(async move {
                    let res = SelectedFiles::open_file()
                        .modal(true)
                        .filter(FileFilter::glob(FileFilter::new("ron"), "*.ron"))
                        .send()
                        .await
                        .and_then(|request| request.response());

                    if let Ok(f) = res {
                        Message::ImportFile(Arc::new(f))
                    } else {
                        // TODO Error toast?
                        tracing::error!("failed to select a file for importing a custom theme.");
                        Message::ImportError
                    }
                }));
            }

            #[cfg(feature = "ashpd")]
            Message::StartExport => {
                let is_dark = self.theme_mode.is_dark;
                let name = format!("{}.ron", if is_dark { fl!("dark") } else { fl!("light") });

                tasks.push(cosmic::command::future(async move {
                    let res = SelectedFiles::save_file()
                        .modal(true)
                        .current_name(Some(name.as_str()))
                        .send()
                        .await
                        .and_then(|request| request.response());

                    if let Ok(f) = res {
                        Message::ExportFile(Arc::new(f))
                    } else {
                        // TODO Error toast?
                        tracing::error!("failed to select a file for importing a custom theme.");
                        Message::ExportError
                    }
                }));
            }

            #[cfg(feature = "ashpd")]
            Message::ImportFile(f) => {
                let path_res = f
                    .uris()
                    .first()
                    .filter(|f| f.scheme() == "file")
                    .and_then(|f| f.to_file_path().ok());

                let Some(path) = path_res else {
                    return Task::none();
                };

                tasks.push(cosmic::command::future(async move {
                    let res = tokio::fs::read_to_string(path).await;
                    if let Some(b) = res.ok().and_then(|s| ron::de::from_str(&s).ok()) {
                        Message::ImportSuccess(Box::new(b))
                    } else {
                        // TODO Error toast?
                        tracing::error!("failed to import a file for a custom theme.");
                        Message::ImportError
                    }
                }));
            }

            #[cfg(feature = "ashpd")]
            Message::ExportFile(f) => {
                let path_res = f
                    .uris()
                    .first()
                    .filter(|f| f.scheme() == "file")
                    .and_then(|f| f.to_file_path().ok());

                let Some(path) = path_res else {
                    return Task::none();
                };

                let theme_builder = self.theme_builder.clone();

                tasks.push(cosmic::command::future(async move {
                    let Ok(builder) =
                        ron::ser::to_string_pretty(&theme_builder, PrettyConfig::default())
                    else {
                        return crate::app::Message::None;
                    };

                    match tokio::fs::write(path, builder).await {
                        Ok(_) => Message::ExportSuccess,
                        Err(_why) => {
                            // TODO Error toast?
                            tracing::error!(
                                "failed to select a file for importing a custom theme."
                            );
                            Message::ExportError
                        }
                    }
                    .into()
                }));
            }

            // TODO: error message toast?
            #[cfg(feature = "ashpd")]
            Message::ExportError | Message::ImportError => return Task::none(),

            #[cfg(feature = "ashpd")]
            Message::ExportSuccess => {
                tracing::trace!("Export successful");
            }

            #[cfg(feature = "ashpd")]
            Message::ImportSuccess(builder) => {
                tracing::trace!("Import successful");
                self.theme_builder = *builder;

                if let Some(config) = self.theme_builder_config.as_ref() {
                    _ = self.theme_builder.write_entry(config);
                };

                let config = if self.theme_mode.is_dark {
                    Theme::dark_config()
                } else {
                    Theme::light_config()
                };
                let new_theme = self.theme_builder.clone().build();
                if let Ok(config) = config {
                    _ = new_theme.write_entry(&config);
                } else {
                    tracing::error!("Failed to get the theme config.");
                }

                self.reload_theme_mode();
            }

            Message::UseDefaultWindowHint(v) => {
                self.no_custom_window_hint = v;

                let Some(config) = self.theme_builder_config.as_ref() else {
                    return Task::none();
                };

                needs_build = self
                    .theme_builder
                    .set_window_hint(
                        config,
                        if v {
                            None
                        } else {
                            let theme = if self.theme_mode.is_dark {
                                Theme::dark_default()
                            } else {
                                Theme::light_default()
                            };

                            let window_hint = self
                                .theme_builder
                                .window_hint
                                .filter(|c| {
                                    let c = Srgba::new(c.red, c.green, c.blue, 1.0);
                                    c != theme.palette.accent_blue
                                        && c != theme.palette.accent_green
                                        && c != theme.palette.accent_indigo
                                        && c != theme.palette.accent_orange
                                        && c != theme.palette.accent_pink
                                        && c != theme.palette.accent_purple
                                        && c != theme.palette.accent_red
                                        && c != theme.palette.accent_warm_grey
                                        && c != theme.palette.accent_yellow
                                })
                                .unwrap_or(
                                    self.custom_accent
                                        .get_applied_color()
                                        .unwrap_or_default()
                                        .into(),
                                );

                            _ = self.accent_window_hint.update::<app::Message>(
                                ColorPickerUpdate::ActiveColor(Hsv::from_color(window_hint)),
                            );

                            self.accent_window_hint.get_applied_color().map(Srgb::from)
                        },
                    )
                    .unwrap_or_default();
            }

            Message::ApplyThemeGlobal(enabled) => {
                if let Some(config) = self.tk_config.as_ref() {
                    _ = config.set("apply_theme_global", enabled);
                } else {
                    tracing::error!("Failed to apply theme to GNOME config because the CosmicTK config does not exist.");
                }

                return Task::none();
            }

            Message::IconsAndToolkit => {
                self.context_view = Some(ContextView::IconsAndToolkit);
                return cosmic::command::message(crate::app::Message::OpenContextDrawer(
                    self.entity,
                    "".into(),
                ));
            }

            Message::Daytime(day_time) => {
                self.day_time = day_time;
                return Task::none();
            }
        }

        // If the theme builder changed, write a new theme to disk on a background thread.
        if needs_build {
            let theme_builder = self.theme_builder.clone();
            let is_dark = self.theme_mode.is_dark;
            let current_theme = self.theme.clone();

            tasks.push(cosmic::command::future(async move {
                let config = if is_dark {
                    Theme::dark_config()
                } else {
                    Theme::light_config()
                };

                if let Ok(config) = config {
                    let new_theme = theme_builder.build();

                    macro_rules! theme_transaction {
                        ($config:ident, $current_theme:ident, $new_theme:ident, { $($name:ident;)+ }) => {
                            let tx = $config.transaction();

                            $(
                                if $current_theme.$name != $new_theme.$name {
                                    _ = tx.set(stringify!($name), $new_theme.$name.clone());
                                }
                            )+

                            _ = tx.commit();
                        }
                    }

                    theme_transaction!(config, current_theme, new_theme, {
                        accent;
                        accent_button;
                        background;
                        button;
                        destructive;
                        destructive_button;
                        link_button;
                        icon_button;
                        palette;
                        primary;
                        secondary;
                        shade;
                        success;
                        text_button;
                        warning;
                        warning_button;
                        window_hint;
                    });

                    Message::NewTheme(Box::new(new_theme)).into()
                } else {
                    tracing::error!("Failed to get the theme config.");
                    crate::app::Message::None
                }
            }));
        }

        self.can_reset = if self.theme_mode.is_dark {
            self.theme_builder != ThemeBuilder::dark()
        } else {
            self.theme_builder != ThemeBuilder::light()
        };

        if needs_sync {
            let theme_builder = self.theme_builder.clone();
            let is_dark = self.theme_mode.is_dark;

            tokio::task::spawn(async move {
                if let Err(why) = Self::sync_theme_changes_between_modes(theme_builder, is_dark) {
                    tracing::error!(?why, "Error syncing theme changes.");
                }
            });
        }

        cosmic::Task::batch(tasks)
    }

    fn reload_theme_mode(&mut self) {
        let entity = self.entity;
        let font_config = std::mem::take(&mut self.font_config);
        let icon_themes = std::mem::take(&mut self.icon_themes);
        let icon_handles = std::mem::take(&mut self.icon_handles);
        let icon_theme_active = self.icon_theme_active.take();
        let day_time = self.day_time;

        *self = Self::from((self.theme_mode_config.clone(), self.theme_mode));
        self.entity = entity;
        self.day_time = day_time;
        self.icon_themes = icon_themes;
        self.icon_handles = icon_handles;
        self.icon_theme_active = icon_theme_active;
        self.font_config = font_config;
    }

    fn update_color_picker(
        &mut self,
        message: &ColorPickerUpdate,
        context_view: ContextView,
        context_title: Cow<'static, str>,
    ) -> (Task<app::Message>, bool) {
        let mut needs_update = false;

        let task = match message {
            ColorPickerUpdate::AppliedColor | ColorPickerUpdate::Reset => {
                needs_update = true;
                cosmic::command::message(crate::app::Message::CloseContextDrawer)
            }

            ColorPickerUpdate::ActionFinished => {
                needs_update = true;
                Task::none()
            }

            ColorPickerUpdate::Cancel => {
                cosmic::command::message(crate::app::Message::CloseContextDrawer)
            }

            ColorPickerUpdate::ToggleColorPicker => {
                self.context_view = Some(context_view);
                cosmic::command::message(crate::app::Message::OpenContextDrawer(
                    self.entity,
                    context_title,
                ))
            }

            _ => Task::none(),
        };

        (task, needs_update)
    }

    /// Syncs changes for dark and light theme.
    /// Roundness and window management settings should be consistent between dark / light mode.
    fn sync_theme_changes_between_modes(
        current_theme_builder: ThemeBuilder,
        is_dark: bool,
    ) -> Result<(), cosmic::cosmic_config::Error> {
        let (other_builder_config, other_theme_config) = if is_dark {
            (ThemeBuilder::light_config()?, Theme::light_config()?)
        } else {
            (ThemeBuilder::dark_config()?, Theme::dark_config()?)
        };

        let mut theme_builder = match ThemeBuilder::get_entry(&other_builder_config) {
            Ok(t) => t,
            Err((errs, t)) => {
                for err in errs {
                    tracing::error!(?err, "Error loading theme builder");
                }
                t
            }
        };

        let mut theme = match Theme::get_entry(&other_theme_config) {
            Ok(t) => t,
            Err((errs, t)) => {
                for err in errs {
                    tracing::error!(?err, "Error loading theme");
                }
                t
            }
        };

        if theme_builder.active_hint != current_theme_builder.active_hint {
            if let Err(err) = theme_builder
                .set_active_hint(&other_builder_config, current_theme_builder.active_hint)
            {
                tracing::error!(?err, "Error setting active hint");
            }
            if let Err(err) =
                theme.set_active_hint(&other_theme_config, current_theme_builder.active_hint)
            {
                tracing::error!(?err, "Error setting active hint");
            }
        }

        if theme_builder.gaps != current_theme_builder.gaps {
            if let Err(err) =
                theme_builder.set_gaps(&other_builder_config, current_theme_builder.gaps)
            {
                tracing::error!(?err, "Error setting gaps");
            }
            if let Err(err) = theme.set_gaps(&other_theme_config, current_theme_builder.gaps) {
                tracing::error!(?err, "Error setting gaps");
            }
        }

        if theme_builder.corner_radii != current_theme_builder.corner_radii {
            if let Err(err) = theme_builder
                .set_corner_radii(&other_builder_config, current_theme_builder.corner_radii)
            {
                tracing::error!(?err, "Error setting corner radii");
            }

            if let Err(err) =
                theme.set_corner_radii(&other_theme_config, current_theme_builder.corner_radii)
            {
                tracing::error!(?err, "Error setting corner radii");
            }
        }

        if theme_builder.spacing != current_theme_builder.spacing {
            if let Err(err) =
                theme_builder.set_spacing(&other_builder_config, current_theme_builder.spacing)
            {
                tracing::error!(?err, "Error setting spacing");
            }

            if let Err(err) = theme.set_spacing(&other_theme_config, current_theme_builder.spacing)
            {
                tracing::error!(?err, "Error setting spacing");
            }
        }

        Ok(())
    }

    fn theme_config_write<T: Serialize>(&self, name: &str, value: T) {
        let config_res = if self.theme_mode.is_dark {
            Theme::dark_config()
        } else {
            Theme::light_config()
        };

        if let Ok(config) = config_res {
            _ = config.set(name, value);
        }
    }

    // TODO: cache panel and dock configs so that they needn't be re-read
    #[cfg(feature = "wayland")]
    fn update_panel_radii(roundness: Roundness) {
        let panel_config_helper = CosmicPanelConfig::cosmic_config("Panel").ok();
        let dock_config_helper = CosmicPanelConfig::cosmic_config("Dock").ok();

        let mut panel_config = panel_config_helper.as_ref().and_then(|config_helper| {
            let panel_config = CosmicPanelConfig::get_entry(config_helper).ok()?;
            (panel_config.name == "Panel").then_some(panel_config)
        });

        let mut dock_config = dock_config_helper.as_ref().and_then(|config_helper| {
            let panel_config = CosmicPanelConfig::get_entry(config_helper).ok()?;
            (panel_config.name == "Dock").then_some(panel_config)
        });

        if let Some(panel_config_helper) = panel_config_helper.as_ref() {
            if let Some(panel_config) = panel_config.as_mut() {
                let radii = if panel_config.anchor_gap || !panel_config.expand_to_edges {
                    let cornder_radii: CornerRadii = roundness.into();
                    cornder_radii.radius_xl[0] as u32
                } else {
                    0
                };

                if let Err(why) = panel_config.set_border_radius(panel_config_helper, radii) {
                    tracing::error!(?why, "Error updating panel corner radii");
                }
            }
        };

        if let Some(dock_config_helper) = dock_config_helper.as_ref() {
            if let Some(dock_config) = dock_config.as_mut() {
                let radii = if dock_config.anchor_gap || !dock_config.expand_to_edges {
                    let cornder_radii: CornerRadii = roundness.into();
                    cornder_radii.radius_xl[0] as u32
                } else {
                    0
                };

                if let Err(why) = dock_config.set_border_radius(dock_config_helper, radii) {
                    tracing::error!(?why, "Error updating dock corner radii");
                }
            }
        };
    }

    #[cfg(feature = "wayland")]
    fn update_panel_spacing(density: Density) {
        let panel_config_helper = CosmicPanelConfig::cosmic_config("Panel").ok();
        let dock_config_helper = CosmicPanelConfig::cosmic_config("Dock").ok();
        let mut panel_config = panel_config_helper.as_ref().and_then(|config_helper| {
            let panel_config = CosmicPanelConfig::get_entry(config_helper).ok()?;
            (panel_config.name == "Panel").then_some(panel_config)
        });
        let mut dock_config = dock_config_helper.as_ref().and_then(|config_helper| {
            let panel_config = CosmicPanelConfig::get_entry(config_helper).ok()?;
            (panel_config.name == "Dock").then_some(panel_config)
        });

        if let Some(panel_config_helper) = panel_config_helper.as_ref() {
            if let Some(panel_config) = panel_config.as_mut() {
                let spacing = match density {
                    Density::Compact => 0,
                    _ => 4,
                };
                let update = panel_config.set_spacing(panel_config_helper, spacing);
                if let Err(err) = update {
                    tracing::error!(?err, "Error updating panel spacing");
                }
            }
        };

        if let Some(dock_config_helper) = dock_config_helper.as_ref() {
            if let Some(dock_config) = dock_config.as_mut() {
                let spacing = match density {
                    Density::Compact => 0,
                    _ => 4,
                };
                let update = dock_config.set_spacing(dock_config_helper, spacing);
                if let Err(err) = update {
                    tracing::error!(?err, "Error updating dock spacing");
                }
            }
        };
    }
}

impl page::Page<crate::pages::Message> for Page {
    fn set_id(&mut self, entity: page::Entity) {
        self.entity = entity;
    }

    fn content(
        &self,
        sections: &mut SlotMap<section::Entity, Section<crate::pages::Message>>,
    ) -> Option<page::Content> {
        Some(vec![
            sections.insert(mode_and_colors()),
            sections.insert(style()),
            sections.insert(interface_density()),
            sections.insert(window_management()),
            sections.insert(experimental()),
            sections.insert(reset_button()),
        ])
    }

    #[cfg(feature = "ashpd")]
    fn header_view(&self) -> Option<Element<'_, crate::pages::Message>> {
        let content = row::with_capacity(2)
            .spacing(self.theme_builder.spacing.space_xxs)
            .push(button::standard(fl!("import")).on_press(Message::StartImport))
            .push(button::standard(fl!("export")).on_press(Message::StartExport))
            .apply(container)
            .width(Length::Fill)
            .align_x(Alignment::End)
            .apply(Element::from)
            .map(crate::pages::Message::Appearance);

        Some(content)
    }

    fn info(&self) -> page::Info {
        page::Info::new("appearance", "preferences-appearance-symbolic")
            .title(fl!("appearance"))
            .description(fl!("appearance", "desc"))
    }

    fn on_enter(
        &mut self,
        _sender: tokio::sync::mpsc::Sender<crate::pages::Message>,
    ) -> Task<crate::pages::Message> {
        let (task, handle) = cosmic::command::batch(vec![
            // Load icon themes
            cosmic::command::future(icon_themes::fetch()).map(crate::pages::Message::Appearance),
            // Load font families
            cosmic::command::future(async move {
                let (mono, interface) = font_config::load_font_families();
                Message::FontConfig(font_config::Message::LoadedFonts(mono, interface))
            })
            .map(crate::pages::Message::Appearance),
        ])
        .abortable();

        self.on_enter_handle = Some(handle);
        task
    }

    fn on_leave(&mut self) -> Task<crate::pages::Message> {
        if let Some(handle) = self.on_enter_handle.take() {
            handle.abort();
        }

        cosmic::command::message(crate::pages::Message::Appearance(Message::Left))
    }

    fn context_drawer(&self) -> Option<Element<'_, crate::pages::Message>> {
        let view = match self.context_view? {
            ContextView::AccentWindowHint => color_picker_context_view(
                None,
                RESET_TO_DEFAULT.as_str().into(),
                Message::AccentWindowHint,
                &self.accent_window_hint,
            )
            .map(crate::pages::Message::Appearance),

            ContextView::ApplicationBackground => color_picker_context_view(
                None,
                RESET_TO_DEFAULT.as_str().into(),
                Message::ApplicationBackground,
                &self.application_background,
            )
            .map(crate::pages::Message::Appearance),

            ContextView::ContainerBackground => color_picker_context_view(
                Some(fl!("container-background", "desc-detail").into()),
                fl!("container-background", "reset").into(),
                Message::ContainerBackground,
                &self.container_background,
            )
            .map(crate::pages::Message::Appearance),

            ContextView::ControlComponent => color_picker_context_view(
                None,
                RESET_TO_DEFAULT.as_str().into(),
                Message::ControlComponent,
                &self.control_component,
            )
            .map(crate::pages::Message::Appearance),

            ContextView::CustomAccent => color_picker_context_view(
                None,
                RESET_TO_DEFAULT.as_str().into(),
                Message::CustomAccent,
                &self.custom_accent,
            )
            .map(crate::pages::Message::Appearance),

            ContextView::InterfaceText => color_picker_context_view(
                None,
                RESET_TO_DEFAULT.as_str().into(),
                Message::InterfaceText,
                &self.interface_text,
            )
            .map(crate::pages::Message::Appearance),

            ContextView::SystemFont => {
                let filter = if self.font_search.is_empty() {
                    &self.font_config.interface_font_families
                } else {
                    &self.font_filter
                };
                let current_font = cosmic::config::interface_font().family.as_str();

                font_config::selection_context(filter, &self.font_search, current_font, true)
                    .map(crate::pages::Message::Appearance)
            }

            ContextView::MonospaceFont => {
                let filter = if self.font_search.is_empty() {
                    &self.font_config.monospace_font_families
                } else {
                    &self.font_filter
                };
                let current_font = cosmic::config::monospace_font().family.as_str();

                font_config::selection_context(filter, &self.font_search, current_font, false)
                    .map(crate::pages::Message::Appearance)
            }

            ContextView::IconsAndToolkit => self.icons_and_toolkit(),
        };

        Some(view)
    }
}

#[allow(clippy::too_many_lines)]
pub fn mode_and_colors() -> Section<crate::pages::Message> {
    crate::slab!(descriptions {
        auto_txt = fl!("auto");
        auto_switch = fl!("auto-switch");
        accent_color = fl!("accent-color");
        app_bg = fl!("app-background");
        container_bg = fl!("container-background");
        container_bg_desc = fl!("container-background", "desc");
        text_tint = fl!("text-tint");
        text_tint_desc = fl!("text-tint", "desc");
        control_tint = fl!("control-tint");
        control_tint_desc = fl!("control-tint", "desc");
        window_hint_toggle = fl!("window-hint-accent-toggle");
        window_hint = fl!("window-hint-accent");
        dark = fl!("dark");
        light = fl!("light");
    });

    let dark_mode_illustration = from_name("illustration-appearance-mode-dark").handle();
    let light_mode_illustration = from_name("illustration-appearance-mode-light").handle();
    let go_next_icon = from_name("go-next-symbolic").handle();

    Section::default()
        .title(fl!("mode-and-colors"))
        .descriptions(descriptions)
        .view::<Page>(move |_binder, page, section| {
            let Spacing {
                space_xxs, space_s, ..
            } = cosmic::theme::active().cosmic().spacing;

            let descriptions = &section.descriptions;
            let palette = &page.theme_builder.palette.as_ref();
            let cur_accent = page
                .theme_builder
                .accent
                .map_or(palette.accent_blue, Srgba::from);
            let mut section = settings::section()
                .title(&section.title)
                .add(
                    container(
                        cosmic::iced::widget::row![
                            cosmic::iced::widget::column![
                                button::custom(
                                    icon(dark_mode_illustration.clone())
                                        .width(Length::Fill)
                                        .height(Length::Fixed(100.0))
                                )
                                .class(button::ButtonClass::Image)
                                .padding([8, 0])
                                .selected(page.theme_mode.is_dark)
                                .on_press(Message::DarkMode(true)),
                                text::body(&descriptions[dark])
                            ]
                            .spacing(space_xxs)
                            .width(Length::FillPortion(1))
                            .align_x(Alignment::Center),
                            cosmic::iced::widget::column![
                                button::custom(
                                    icon(light_mode_illustration.clone(),)
                                        .width(Length::Fill)
                                        .height(Length::Fixed(100.0))
                                )
                                .class(button::ButtonClass::Image)
                                .selected(!page.theme_mode.is_dark)
                                .padding([8, 0])
                                .on_press(Message::DarkMode(false)),
                                text::body(&descriptions[light])
                            ]
                            .spacing(space_xxs)
                            .width(Length::FillPortion(1))
                            .align_x(Alignment::Center)
                        ]
                        .spacing(48)
                        .align_y(Alignment::Center)
                        .width(Length::Fixed(424.0)),
                    )
                    .center_x(Length::Fill),
                )
                .add(
                    settings::item::builder(&descriptions[auto_switch])
                        .description(
                            if !page.day_time && page.theme_mode.is_dark {
                                &page.auto_switch_descs[0]
                            } else if page.day_time && !page.theme_mode.is_dark {
                                &page.auto_switch_descs[1]
                            } else if page.day_time && page.theme_mode.is_dark {
                                &page.auto_switch_descs[2]
                            } else {
                                &page.auto_switch_descs[3]
                            }
                            .clone(),
                        )
                        .toggler(page.theme_mode.auto_switch, Message::Autoswitch),
                )
                .add(
                    cosmic::iced::widget::column![
                        text::body(&descriptions[accent_color]),
                        scrollable(
                            cosmic::iced::widget::row![
                                color_button(
                                    Some(Message::PaletteAccent(palette.accent_blue.into())),
                                    palette.accent_blue.into(),
                                    cur_accent == palette.accent_blue,
                                    48,
                                    48
                                ),
                                color_button(
                                    Some(Message::PaletteAccent(palette.accent_indigo.into())),
                                    palette.accent_indigo.into(),
                                    cur_accent == palette.accent_indigo,
                                    48,
                                    48
                                ),
                                color_button(
                                    Some(Message::PaletteAccent(palette.accent_purple.into())),
                                    palette.accent_purple.into(),
                                    cur_accent == palette.accent_purple,
                                    48,
                                    48
                                ),
                                color_button(
                                    Some(Message::PaletteAccent(palette.accent_pink.into())),
                                    palette.accent_pink.into(),
                                    cur_accent == palette.accent_pink,
                                    48,
                                    48
                                ),
                                color_button(
                                    Some(Message::PaletteAccent(palette.accent_red.into())),
                                    palette.accent_red.into(),
                                    cur_accent == palette.accent_red,
                                    48,
                                    48
                                ),
                                color_button(
                                    Some(Message::PaletteAccent(palette.accent_orange.into())),
                                    palette.accent_orange.into(),
                                    cur_accent == palette.accent_orange,
                                    48,
                                    48
                                ),
                                color_button(
                                    Some(Message::PaletteAccent(palette.accent_yellow.into())),
                                    palette.accent_yellow.into(),
                                    cur_accent == palette.accent_yellow,
                                    48,
                                    48
                                ),
                                color_button(
                                    Some(Message::PaletteAccent(palette.accent_green.into())),
                                    palette.accent_green.into(),
                                    cur_accent == palette.accent_green,
                                    48,
                                    48
                                ),
                                color_button(
                                    Some(Message::PaletteAccent(palette.accent_warm_grey.into())),
                                    palette.accent_warm_grey.into(),
                                    cur_accent == palette.accent_warm_grey,
                                    48,
                                    48
                                ),
                                if let Some(c) = page.custom_accent.get_applied_color() {
                                    container(color_button(
                                        Some(Message::CustomAccent(
                                            ColorPickerUpdate::ToggleColorPicker,
                                        )),
                                        c,
                                        cosmic::iced::Color::from(cur_accent) == c,
                                        48,
                                        48,
                                    ))
                                } else {
                                    container(
                                        page.custom_accent
                                            .picker_button(Message::CustomAccent, None)
                                            .width(Length::Fixed(48.0))
                                            .height(Length::Fixed(48.0)),
                                    )
                                },
                            ]
                            .padding([0, 0, 16, 0])
                            .spacing(16)
                        )
                        .direction(Direction::Horizontal(Scrollbar::new()))
                    ]
                    .padding([16, space_s, 0, space_s])
                    .spacing(space_xxs),
                )
                .add(
                    settings::item::builder(&descriptions[app_bg]).control(
                        page.application_background
                            .picker_button(Message::ApplicationBackground, Some(24))
                            .width(Length::Fixed(48.0))
                            .height(Length::Fixed(24.0)),
                    ),
                )
                .add(
                    settings::item::builder(&descriptions[container_bg])
                        .description(&descriptions[container_bg_desc])
                        .control(if page.container_background.get_applied_color().is_some() {
                            Element::from(
                                page.container_background
                                    .picker_button(Message::ContainerBackground, Some(24))
                                    .width(Length::Fixed(48.0))
                                    .height(Length::Fixed(24.0)),
                            )
                        } else {
                            container(
                                button::text(&descriptions[auto_txt])
                                    .trailing_icon(go_next_icon.clone())
                                    .on_press(Message::ContainerBackground(
                                        ColorPickerUpdate::ToggleColorPicker,
                                    )),
                            )
                            .into()
                        }),
                )
                .add(
                    settings::item::builder(&descriptions[text_tint])
                        .description(&descriptions[text_tint_desc])
                        .control(
                            page.interface_text
                                .picker_button(Message::InterfaceText, Some(24))
                                .width(Length::Fixed(48.0))
                                .height(Length::Fixed(24.0)),
                        ),
                )
                .add(
                    settings::item::builder(&descriptions[control_tint])
                        .description(&descriptions[control_tint_desc])
                        .control(
                            page.control_component
                                .picker_button(Message::ControlComponent, Some(24))
                                .width(Length::Fixed(48.0))
                                .height(Length::Fixed(24.0)),
                        ),
                )
                .add(
                    settings::item::builder(&descriptions[window_hint_toggle])
                        .toggler(page.no_custom_window_hint, Message::UseDefaultWindowHint),
                );
            if !page.no_custom_window_hint {
                section = section.add(
                    settings::item::builder(&descriptions[window_hint]).control(
                        page.accent_window_hint
                            .picker_button(Message::AccentWindowHint, Some(24))
                            .width(Length::Fixed(48.0))
                            .height(Length::Fixed(24.0)),
                    ),
                );
            }
            section
                .apply(Element::from)
                .map(crate::pages::Message::Appearance)
        })
}

#[allow(clippy::too_many_lines)]
pub fn style() -> Section<crate::pages::Message> {
    let mut descriptions = Slab::new();

    let round = descriptions.insert(fl!("style", "round"));
    let slightly_round = descriptions.insert(fl!("style", "slightly-round"));
    let square = descriptions.insert(fl!("style", "square"));

    let dark_round_style = from_name("illustration-appearance-dark-style-round").handle();
    let light_round_style = from_name("illustration-appearance-light-style-round").handle();

    let dark_slightly_round_style =
        from_name("illustration-appearance-dark-style-slightly-round").handle();
    let light_slightly_round_style =
        from_name("illustration-appearance-light-style-slightly-round").handle();

    let dark_square_style = from_name("illustration-appearance-dark-style-square").handle();
    let light_square_style = from_name("illustration-appearance-light-style-square").handle();

    Section::default()
        .title(fl!("style"))
        .descriptions(descriptions)
        .view::<Page>(move |_binder, page, section| {
            let descriptions = &section.descriptions;

            settings::section()
                .title(&section.title)
                .add(
                    container(
                        cosmic::iced::widget::row![
                            cosmic::iced::widget::column![
                                button::custom(
                                    icon(
                                        if page.theme_mode.is_dark {
                                            &dark_round_style
                                        } else {
                                            &light_round_style
                                        }
                                        .clone()
                                    )
                                    .width(Length::Fill)
                                    .height(Length::Fixed(100.0))
                                )
                                .selected(matches!(page.roundness, Roundness::Round))
                                .class(button::ButtonClass::Image)
                                .padding(8)
                                .on_press(Message::Roundness(Roundness::Round)),
                                text::body(&descriptions[round])
                            ]
                            .spacing(8)
                            .width(Length::FillPortion(1))
                            .align_x(Alignment::Center),
                            cosmic::iced::widget::column![
                                button::custom(
                                    icon(
                                        if page.theme_mode.is_dark {
                                            &dark_slightly_round_style
                                        } else {
                                            &light_slightly_round_style
                                        }
                                        .clone()
                                    )
                                    .width(Length::Fill)
                                    .height(Length::Fixed(100.0))
                                )
                                .selected(matches!(page.roundness, Roundness::SlightlyRound))
                                .class(button::ButtonClass::Image)
                                .padding(8)
                                .on_press(Message::Roundness(Roundness::SlightlyRound)),
                                text::body(&descriptions[slightly_round])
                            ]
                            .spacing(8)
                            .width(Length::FillPortion(1))
                            .align_x(Alignment::Center),
                            cosmic::iced::widget::column![
                                button::custom(
                                    icon(
                                        if page.theme_mode.is_dark {
                                            &dark_square_style
                                        } else {
                                            &light_square_style
                                        }
                                        .clone()
                                    )
                                    .width(Length::Fill)
                                    .height(Length::Fixed(100.0))
                                )
                                .width(Length::FillPortion(1))
                                .selected(matches!(page.roundness, Roundness::Square))
                                .class(button::ButtonClass::Image)
                                .padding(8)
                                .on_press(Message::Roundness(Roundness::Square)),
                                text::body(&descriptions[square])
                            ]
                            .spacing(8)
                            .align_x(Alignment::Center)
                            .width(Length::FillPortion(1))
                        ]
                        .spacing(12)
                        .width(Length::Fixed(628.0))
                        .align_y(Alignment::Center),
                    )
                    .center_x(Length::Fill),
                )
                .apply(Element::from)
                .map(crate::pages::Message::Appearance)
        })
}

pub fn interface_density() -> Section<crate::pages::Message> {
    crate::slab!(descriptions {
        comfortable = fl!("interface-density", "comfortable");
        compact = fl!("interface-density", "compact");
        spacious = fl!("interface-density", "spacious");
    });

    Section::default()
        .title(fl!("interface-density"))
        .descriptions(descriptions)
        .view::<Page>(move |_binder, _page, section| {
            let descriptions = &section.descriptions;

            let density = cosmic::config::interface_density();

            settings::section()
                .title(&section.title)
                .add(settings::item_row(vec![radio(
                    text::body(&descriptions[compact]),
                    Density::Compact,
                    Some(density),
                    Message::Density,
                )
                .width(Length::Fill)
                .into()]))
                .add(settings::item_row(vec![radio(
                    text::body(&descriptions[comfortable]),
                    Density::Standard,
                    Some(density),
                    Message::Density,
                )
                .width(Length::Fill)
                .into()]))
                .add(settings::item_row(vec![radio(
                    text::body(&descriptions[spacious]),
                    Density::Spacious,
                    Some(density),
                    Message::Density,
                )
                .width(Length::Fill)
                .into()]))
                .apply(Element::from)
                .map(crate::pages::Message::Appearance)
        })
}

#[allow(clippy::too_many_lines)]
pub fn window_management() -> Section<crate::pages::Message> {
    let mut descriptions = Slab::new();

    let active_hint = descriptions.insert(fl!("window-management-appearance", "active-hint"));
    let gaps = descriptions.insert(fl!("window-management-appearance", "gaps"));

    Section::default()
        .title(fl!("window-management-appearance"))
        .descriptions(descriptions)
        .view::<Page>(move |_binder, page, section| {
            let descriptions = &section.descriptions;

            settings::section()
                .title(&section.title)
<<<<<<< HEAD
                .add(
                    settings::item::builder(&descriptions[active_hint]).control(spin_button(
                        page.theme_builder.active_hint.to_string(),
                        page.theme.active_hint,
                        1,
                        0,
                        500,
                        Message::WindowHintSize,
                    )),
                )
                .add(
                    settings::item::builder(&descriptions[gaps]).control(spin_button(
                        page.theme_builder.gaps.1.to_string(),
                        page.theme_builder.gaps.1,
                        1,
                        page.theme.gaps.1,
                        500,
=======
                .add(settings::item::builder(&descriptions[active_hint]).control(
                    cosmic::widget::spin_button(
                        page.theme_builder.active_hint.to_string(),
                        Message::WindowHintSize,
                    ),
                ))
                .add(settings::item::builder(&descriptions[gaps]).control(
                    cosmic::widget::spin_button(
                        page.theme_builder.gaps.1.to_string(),
>>>>>>> ee5bcabf
                        Message::GapSize,
                    ),
                ))
                .apply(Element::from)
                .map(crate::pages::Message::Appearance)
        })
}

pub fn experimental() -> Section<crate::pages::Message> {
    crate::slab!(descriptions {
        interface_font_txt = fl!("interface-font");
        monospace_font_txt = fl!("monospace-font");
        icons_and_toolkit_txt = fl!("icons-and-toolkit");
    });

    Section::default()
        .title(fl!("experimental-settings"))
        .descriptions(descriptions)
        .view::<Page>(move |_binder, _page, section| {
            let descriptions = &section.descriptions;

            let system_font = crate::widget::go_next_with_item(
                &descriptions[interface_font_txt],
                text::body(cosmic::config::interface_font().family.as_str()),
                Message::DisplaySystemFont,
            );

            let mono_font = crate::widget::go_next_with_item(
                &descriptions[monospace_font_txt],
                text::body(cosmic::config::monospace_font().family.as_str()),
                Message::DisplayMonoFont,
            );

            let icons_and_toolkit = crate::widget::go_next_item(
                &descriptions[icons_and_toolkit_txt],
                Message::IconsAndToolkit,
            );

            settings::section()
                .title(&*section.title)
                .add(system_font)
                .add(mono_font)
                .add(icons_and_toolkit)
                .apply(Element::from)
                .map(crate::pages::Message::Appearance)
        })
}

#[allow(clippy::too_many_lines)]
pub fn reset_button() -> Section<crate::pages::Message> {
    let mut descriptions = Slab::new();

    let reset_to_default = descriptions.insert(fl!("reset-to-default"));

    Section::default()
        .descriptions(descriptions)
        .view::<Page>(move |_binder, page, section| {
            let descriptions = &section.descriptions;
            if page.can_reset {
                button::standard(&descriptions[reset_to_default])
                    .on_press(Message::Reset)
                    .into()
            } else {
                horizontal_space().width(1).apply(Element::from)
            }
            .map(crate::pages::Message::Appearance)
        })
}
impl page::AutoBind<crate::pages::Message> for Page {}

/// A button for selecting a color or gradient.
pub fn color_button<'a, Message: 'a + Clone>(
    on_press: Option<Message>,
    color: cosmic::iced::Color,
    selected: bool,
    width: u16,
    height: u16,
) -> Element<'a, Message> {
    button::custom(color_image(
        wallpaper::Color::Single([color.r, color.g, color.b]),
        width,
        height,
        None,
    ))
    .padding(0)
    .selected(selected)
    .class(button::ButtonClass::Image)
    .on_press_maybe(on_press)
    .width(Length::Fixed(f32::from(width)))
    .height(Length::Fixed(f32::from(height)))
    .into()
}<|MERGE_RESOLUTION|>--- conflicted
+++ resolved
@@ -286,11 +286,7 @@
     FontConfig(font_config::Message),
     FontSearch(String),
     FontSelect(bool, Arc<str>),
-<<<<<<< HEAD
-    GapSize(u32),
-=======
     GapSize(spin_button::Message),
->>>>>>> ee5bcabf
     IconTheme(usize),
     #[cfg(feature = "ashpd")]
     ImportError,
@@ -309,11 +305,7 @@
     #[cfg(feature = "ashpd")]
     StartImport,
     UseDefaultWindowHint(bool),
-<<<<<<< HEAD
-    WindowHintSize(u32),
-=======
     WindowHintSize(spin_button::Message),
->>>>>>> ee5bcabf
     Daytime(bool),
 }
 
@@ -584,11 +576,7 @@
                 }
             }
 
-<<<<<<< HEAD
-            Message::GapSize(gap) => {
-=======
             Message::GapSize(msg) => {
->>>>>>> ee5bcabf
                 needs_sync = true;
 
                 let Some(config) = self.theme_builder_config.as_ref() else {
@@ -597,14 +585,10 @@
 
                 let mut gaps = self.theme_builder.gaps;
 
-<<<<<<< HEAD
-                gaps.1 = gap;
-=======
                 gaps.1 = match msg {
                     spin_button::Message::Increment => self.theme_builder.gaps.1.saturating_add(1),
                     spin_button::Message::Decrement => self.theme_builder.gaps.1.saturating_sub(1),
                 };
->>>>>>> ee5bcabf
 
                 if self
                     .theme_builder
@@ -1998,25 +1982,6 @@
 
             settings::section()
                 .title(&section.title)
-<<<<<<< HEAD
-                .add(
-                    settings::item::builder(&descriptions[active_hint]).control(spin_button(
-                        page.theme_builder.active_hint.to_string(),
-                        page.theme.active_hint,
-                        1,
-                        0,
-                        500,
-                        Message::WindowHintSize,
-                    )),
-                )
-                .add(
-                    settings::item::builder(&descriptions[gaps]).control(spin_button(
-                        page.theme_builder.gaps.1.to_string(),
-                        page.theme_builder.gaps.1,
-                        1,
-                        page.theme.gaps.1,
-                        500,
-=======
                 .add(settings::item::builder(&descriptions[active_hint]).control(
                     cosmic::widget::spin_button(
                         page.theme_builder.active_hint.to_string(),
@@ -2026,7 +1991,6 @@
                 .add(settings::item::builder(&descriptions[gaps]).control(
                     cosmic::widget::spin_button(
                         page.theme_builder.gaps.1.to_string(),
->>>>>>> ee5bcabf
                         Message::GapSize,
                     ),
                 ))
